#' Read Time Series From PostgreSQL database
#' 
#' This function reads a time series from a PostgreSQL relation
#' that uses Postgres' key value pair storage (hstore).
#' After reading the information from the database a standard
#' R time series object of class 'ts' is built and returned. Irregular time series return zoo objects.
#' 
#' @author Matthias Bannert, Gabriel Bucur
#'
#' @param series character vector of time series keys
#' @param con a PostgreSQL connection object
#' @param valid_on character date string on which the series should be valid. Defaults to NULL. Only needed when different vintages of a time series are stored.  
#' @param env environment, optional argument to dump time series directly into an environment. Most often used with globalenv(), which gives all time series directly back to the global env.
#' @param tbl character string denoting the name of the relation that contains ts_key, ts_data, ts_frequency.
#' @param tbl_vintages character table name of the relation that holds time series vintages
#' @param schema character SQL schema name. Defaults to timeseries.
#' @param pkg_for_irreg character name of package for irregular series. xts or zoo, defaults to xts.
#' @param regex If set to TRUE, \code{readTimeSeries} will get all time series which keys matching the pattern given in series
#' @param chunksize numeric value of threshold at which input vector should be processed in chunks. defaults to 70000.
#'
#' @importFrom DBI dbGetQuery
#' @importFrom jsonlite fromJSON
#' @export
readTimeSeries <- function(series, con,
                           valid_on = NULL,
                           tbl = "timeseries_main",
                           tbl_vintages = "timeseries_vintages",
                           schema = "timeseries",
                           env = NULL,
                           pkg_for_irreg = "xts",
                           chunksize = 10000,
<<<<<<< HEAD
                           respect_release_date = FALSE){
=======
                           regex = FALSE){
  
  if(regex) {
    if(length(series) > 1) {
      stop("Only supports a single expression in series!")
    }
    
    pattern <- series
    
    match_query <- sprintf("SELECT ts_key FROM %s.timeseries_main WHERE ts_key ~ '%s'",
                         schema, pattern)
    series <- dbGetQuery(con, match_query)$ts_key
    
    if(length(series) == 0) {
      stop(sprintf("No series found matching '%s'!", pattern))
    }
  }
  
>>>>>>> 2b011487
  useries <- unique(series)
  if(length(useries) != length(series)){
    warning("Input vector contains non-unique keys, stripped duplicates.")
  } 
  series <- useries
  
  # create a function in order to be able to read series in chunkwise
  # if necessary. Found out that 100K+ series cause significantly slower 
  # read times... 
  readFromDB <- function(series,con){
    series <- paste(paste0("('",series,"')"),collapse=",")
    if(is.null(valid_on)){
      read_SQL <-
        sprintf("
                BEGIN;
                CREATE TEMPORARY TABLE ts_read (ts_key text PRIMARY KEY) ON COMMIT DROP;
                INSERT INTO ts_read(ts_key) VALUES %s;
                
                SELECT ts_key, row_to_json(t)::text AS ts_json_records, extract(EPOCH FROM NOW()) as server_time
                FROM (
                SELECT tm.ts_key, ts_data, ts_frequency, extract(epoch from ts_release_date) as ts_release_date
                FROM %s.%s tm
                JOIN ts_read tr
                ON (tm.ts_key = tr.ts_key)
                ) t;",
              series, schema, tbl)  
    } else {
      read_SQL <-
        sprintf("
                BEGIN;
                CREATE TEMPORARY TABLE ts_read (ts_key text PRIMARY KEY) ON COMMIT DROP;
                INSERT INTO ts_read(ts_key) VALUES %s;
                
                SELECT ts_key, row_to_json(t)::text AS ts_json_records, extract(EPOCH FROM NOW()) as server_time
                FROM (
                SELECT tm.ts_key, ts_data, ts_frequency, extract(epoch from ts_release_date) as ts_release_date
                FROM %s.%s tm 
                JOIN ts_read tr
                ON (tm.ts_key = tr.ts_key)
                WHERE ts_validity @> '%s'::DATE
                ) t;",
            series, schema, tbl_vintages, valid_on)
    }
    
    class(read_SQL) <- "SQL"
    out <- runDbQuery(con,read_SQL)
    suppressMessages(commitTransaction(con))
    
    if(nrow(out) == 0) return(list(error = "No series found. Did you use the right schema?"))
    
    
    # create a json array from character vector, cause
    # jsonlite expects json array
    jsn_arr <- sprintf("[%s]",paste0(out[,2],collapse = ","))
    jsn_li <- fromJSON(jsn_arr,simplifyVector = F)
    
    server_time <- out[1, "server_time"]
    
    out_li <- lapply(jsn_li,function(x){
      freq <- x$ts_frequency
      
      if(respect_release_date && x$ts_release_date > server_time) {
        x$ts_data <- x$ts_data[1:(length(x$ts_data)-1)]
      }
      
      d_chars <- names(x$ts_data)
      ts_data <- suppressWarnings(as.numeric(unlist(x$ts_data,
                                                    recursive = F)))
      # R internals :) 
      # only convert the first element to date cause this is costly for the 
      # entire vector !! the character vector (d_chars) is sorted, too,
      # which is all we need for zoo !!!
      d <- as.Date(d_chars[1])
      y <- as.numeric(format(d,"%Y"))
      p <- as.numeric(format(d,"%m"))
      
      if(is.null(freq)){
        if(pkg_for_irreg == "zoo"){
          warning("time series does not have regular frequency, using the zoo package for mapping to R.
                  This is not an error, but the functionality is currently considered experimental.")
          z <- zoo::zoo(ts_data,
                        order.by = d_chars)
          z 
        } else if(pkg_for_irreg == "xts"){
          warning("time series does not have regular frequency, using the xts package for mapping to R.
                  This is not an error, but the functionality is currently considered experimental.")
          z <- xts::xts(ts_data,
                        order.by = as.Date(d_chars))
          z 
        } else {
          stop("No valid package for irregular time series selected. Choose either xts or zoo.")
        }
      } else {
        if(freq == 4){
          period <- (p -1) / 3 + 1
        } else if(freq == 2) {
          period <- ifelse(p == 1,1,2)
        } else if(freq == 12){
          period <- p
        } else if(freq == 1){
          period <- NULL  
        }
        # create the time series object but suppress the warning of creating NAs
        # when transforming text NAs to numeric NAs
        stats::ts(ts_data,
           start=c(y,period),
           frequency = freq)
      }
    })
    
    names(out_li) <- out[,1]
    class(out_li) <- append(class(out_li),"tslist")
    out_li
    }
  
  
  if(length(series) > chunksize){
    n <- length(series)
    chunks <- suppressWarnings(split(series,
                                     rep(1:ceiling(length(series)/chunksize),
                                         each = chunksize)))
    
    names(chunks) <- NULL
    # out_li <- unlist(lapply(chunks,readFromDB,con = con),recursive = F)
    out_li <- list()
    # lapply over readchunks caused the db the not free up memory... 
    for (i in seq_along(chunks)){
      out_li[[i]] <- readFromDB(chunks[[i]],con)
    }
    out_li <- unlist(out_li,recursive = FALSE)
  } else{
    out_li <- readFromDB(series,con)
  }
  
  if(!is.null(env)) {
    if(class(env) != "environment"){
      stop("If class is not NULL, it has to be an environment.")
    } 
    list2env(out_li,envir = env)
  } else {
    out_li
  }
}<|MERGE_RESOLUTION|>--- conflicted
+++ resolved
@@ -29,9 +29,7 @@
                            env = NULL,
                            pkg_for_irreg = "xts",
                            chunksize = 10000,
-<<<<<<< HEAD
-                           respect_release_date = FALSE){
-=======
+                           respect_release_date = FALSE,
                            regex = FALSE){
   
   if(regex) {
@@ -49,8 +47,7 @@
       stop(sprintf("No series found matching '%s'!", pattern))
     }
   }
-  
->>>>>>> 2b011487
+
   useries <- unique(series)
   if(length(useries) != length(series)){
     warning("Input vector contains non-unique keys, stripped duplicates.")
