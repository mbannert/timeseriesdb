--- conflicted
+++ resolved
@@ -1,19 +1,11 @@
 #' Populate Temporary ts_updates table with records
 #' first properly formatting validity ranges
 #'
-<<<<<<< HEAD
 #' @param con RPostgres connection object. 
 #' @param records 
 #' @param valid_from 
 #' @param release_date 
 #' @param access 
-=======
-#' @param con
-#' @param records
-#' @param valid_from
-#' @param release_date
-#' @param access
->>>>>>> bdcecc48
 #' @param schema
 #' @importFrom RPostgres dbWriteTable
 db_tmp_store <- function(con,
