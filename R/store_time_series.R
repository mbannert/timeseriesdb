#' Store a Time Series to the Database
#'
#' Stores one or more time series to the database.
#'
#' @param x Object containing time series to store. Single ts or xts objects are allowed as well as objects of type list, tslist, and data.table.
#' @param release_date character date from which on this version of the time series should be made available when release date is respected. Applies to all time series in x.
#' @param access character Access level for all ts to be stored. If set to NA (default) the database set it to 'main' access.
#' @inheritParams param_defs
#' @family time series functions
#'
#' @export
#'
#' @examples
#'
#' \dontrun{
#' # storing zrh_airport data that is a list with two xts objects.
#' store_time_series(con = connection, zrh_airport, schema = "schema")
#'
#' # to store different versions of the data, use parameter valid_from
#' # different versions are stored with the same key
#' ch.kof.barometer <- kof_ts["baro_2019m11"]
#' names(ch.kof.barometer) <- c("ch.kof.barometer")
#' store_time_series(
#'   con = connection,
#'   ch.kof.barometer,
#'   valid_from = "2019-12-01",
#'   schema = "schema"
#' )
#'
#' ch.kof.barometer <- kof_ts["baro_2019m12"]
#' names(ch.kof.barometer) <- c("ch.kof.barometer")
#' store_time_series(
#'   con = connection,
#'   ch.kof.barometer,
#'   valid_from = "2020-01-01",
#'   schema = "schema"
#' )
#' }
store_time_series <- function(con,
                              x,
<<<<<<< HEAD
                              access = NULL,
                              valid_from = NULL,
                              release_date = NULL,
                              schema = "timeseries"){
=======
                              access = NA,
                              valid_from = NA,
                              release_date = NA,
                              schema = "timeseries") {
>>>>>>> d669c4a0
  UseMethod("store_time_series", object = x)
}

#' @export
store_time_series.list <- function(con,
                                   tsl,
<<<<<<< HEAD
                                   access = NULL,
                                   valid_from = NULL,
                                   release_date = NULL,
                                   schema = "timeseries"){

  is_tsl <- sapply(tsl, function(x) inherits(x,c("ts","zoo","xts")))
=======
                                   access = NA,
                                   valid_from = NA,
                                   release_date = NA,
                                   schema = "timeseries") {
  is_tsl <- sapply(tsl, function(x) inherits(x, c("ts", "zoo", "xts")))
>>>>>>> d669c4a0
  tsl <- tsl[is_tsl]
  class(tsl) <- c("tslist", "tsl")
  store_time_series(con, tsl,
    access = access,
    valid_from = valid_from,
    release_date = release_date,
    schema = schema
  )
}

#' @export
store_time_series.tslist <- function(con,
                                     tsl,
<<<<<<< HEAD
                                     access = NULL,
                                     valid_from = NULL,
                                     release_date = NULL,
                                     schema = "timeseries"){
  if(length(tsl) == 0) {
=======
                                     access = NA,
                                     valid_from = NA,
                                     release_date = NA,
                                     schema = "timeseries") {
  if (length(tsl) == 0) {
>>>>>>> d669c4a0
    warning("Ts list is empty. This is a no-op.")
    return(list())
  }

  if (any(duplicated(names(tsl)))) {
    stop("Time series list contains duplicate keys.")
  }

  # SANITY CHECK ##############
  keep <- sapply(tsl, function(x) inherits(x, c("ts", "zoo", "xts")))
  dontkeep <- !keep

  if (!all(keep)) {
    message(
      "These elements are no valid time series objects: \n",
      paste0(names(tsl[dontkeep]), " \n")
    )
  }

  tsl <- tsl[keep]

  modes <- sapply(tsl, mode)
  if (any(modes != "numeric")) {
    stop("All time series must be numeric!")
  }

  store_records(
    con,
    to_ts_json(tsl),
    access,
    "timeseries_main",
    valid_from,
    release_date,
    schema
  )
}

#' @import data.table
#' @export
store_time_series.data.table <- function(con,
                                         dt,
                                         access = NULL,
                                         valid_from = NULL,
                                         release_date = NULL,
                                         schema = "timeseries") {
  if (!all(c("id", "time", "value") %in% names(dt))) {
    stop("This does not look like a ts data.table. Expected column names id, time and value.")
  }

  if (dt[, .N] == 0) {
    warning("No time series in data.table. This is a no-op.")
    return(list())
  }

  if (dt[, mode(value)] != "numeric") {
    stop("\"value\" must be numeric.")
  }

  if (anyDuplicated(dt, by = c("id", "time")) > 0) {
    stop("data.table contains duplicated (id, time) pairs. Are there duplicate series?")
  }

  store_records(
    con,
    to_ts_json(dt),
    access,
    "timeseries_main",
    valid_from,
    release_date,
    schema
  )
}

#' @export
store_time_series.ts <- function(con,
                              x,
                              access = NA,
                              valid_from = NA,
                              release_date = NA,
                              schema = "timeseries"){
  store_time_series(con,
                    structure(
                      list(x),
                      names = deparse(substitute(x))
                    ),
                    access,
                    valid_from,
                    release_date,
                    schema)
}

#' @export
store_time_series.xts <- function(con,
                                 x,
                                 access = NA,
                                 valid_from = NA,
                                 release_date = NA,
                                 schema = "timeseries"){
  store_time_series(con,
                    structure(
                      list(x),
                      names = deparse(substitute(x))
                    ),
                    access,
                    valid_from,
                    release_date,
                    schema)
}<|MERGE_RESOLUTION|>--- conflicted
+++ resolved
@@ -38,37 +38,23 @@
 #' }
 store_time_series <- function(con,
                               x,
-<<<<<<< HEAD
                               access = NULL,
                               valid_from = NULL,
                               release_date = NULL,
                               schema = "timeseries"){
-=======
-                              access = NA,
-                              valid_from = NA,
-                              release_date = NA,
-                              schema = "timeseries") {
->>>>>>> d669c4a0
   UseMethod("store_time_series", object = x)
 }
 
 #' @export
 store_time_series.list <- function(con,
                                    tsl,
-<<<<<<< HEAD
                                    access = NULL,
                                    valid_from = NULL,
                                    release_date = NULL,
                                    schema = "timeseries"){
 
   is_tsl <- sapply(tsl, function(x) inherits(x,c("ts","zoo","xts")))
-=======
-                                   access = NA,
-                                   valid_from = NA,
-                                   release_date = NA,
-                                   schema = "timeseries") {
-  is_tsl <- sapply(tsl, function(x) inherits(x, c("ts", "zoo", "xts")))
->>>>>>> d669c4a0
+
   tsl <- tsl[is_tsl]
   class(tsl) <- c("tslist", "tsl")
   store_time_series(con, tsl,
@@ -82,19 +68,11 @@
 #' @export
 store_time_series.tslist <- function(con,
                                      tsl,
-<<<<<<< HEAD
                                      access = NULL,
                                      valid_from = NULL,
                                      release_date = NULL,
                                      schema = "timeseries"){
   if(length(tsl) == 0) {
-=======
-                                     access = NA,
-                                     valid_from = NA,
-                                     release_date = NA,
-                                     schema = "timeseries") {
-  if (length(tsl) == 0) {
->>>>>>> d669c4a0
     warning("Ts list is empty. This is a no-op.")
     return(list())
   }
