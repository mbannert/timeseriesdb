--- conflicted
+++ resolved
@@ -1,13 +1,8 @@
 #' Install PostgreSQL Schemas and Extensions
 #'
 #' Installs schema, uuid-ossp, btree_gist.
-<<<<<<< HEAD
 #' 
 #' @param con RPostgres connection object.
-=======
-#'
-#' @param con PostgreSQL connection object
->>>>>>> bdcecc48
 #' @export
 setup_sql_extentions <- function(con, schema = "timeseries"){
   sql <- readLines(system.file("sql/create_extensions.sql",
