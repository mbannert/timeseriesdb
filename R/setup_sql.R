#' Install timeseriesdb
#'
#' Install timeseriesdb in a given PostgreSQL schema. Make sure the database user
#' has sufficient rights to perform the necessary operations on the schema. In the process
#' tables, roles, triggers and functions will be created. Also extensions will be installed and
#' rights will be granted and revoked from the freshly created roles.
#' Note also, that the functions created are created as SECURITY DEFINER roles.
#'
#' @inheritParams param_defs
#' @family setup SQL functions
#'
#' @importFrom RPostgres dbConnect Postgres dbGetQuery dbIsValid
#'
#' @export
install_timeseriesdb <- function(con,
                                 schema = "timeseries",
                                 verbose = FALSE,
                                 install_tables = TRUE,
                                 install_functions = TRUE) {
<<<<<<< HEAD
  # schema_exists <- dbGetQuery(con,
  #                             "SELECT true
  #                             FROM information_schema.schemata
  #                             WHERE schema_name = $1;",
  #                             list(schema))$bool
  #
  # if(length(schema_exists) == 0) {
  #   stop(sprintf("Schema %s does not exist. Please read the Installation Guide vignette.", schema))
  # }

=======
>>>>>>> 8720231b
  prnt <- function(x) {
    if(verbose) {
      message(x)
    }
  }

  current_user <- dbGetQuery(con, "SELECT CURRENT_USER as cu")$cu

  # Switch role so the objects belong to timeseries_admin as they should
  tryCatch(
    dbExecute(con, sprintf("SET ROLE %s_admin", schema)),
    error = function(e) {
      if(grepl(sprintf("%s_admin", schema), e)) {
        stop(sprintf("Schema %s does not exist. Please read the Installation Guide vignette.", schema))
      } else {
        stop(e)
      }
    }
  )

  if(install_tables) {
    setup_sql_tables(con, schema, prnt)
  }

  if(install_functions) {
    setup_sql_functions(con, schema, prnt)
  }

  setup_sql_triggers(con, schema, prnt)
  setup_sql_grant_rights(con, schema, prnt)

  dbWriteTable(con,
               DBI::Id(schema = schema, table = "timeseriesdb_info"),
               data.frame(version = as.character(packageVersion("timeseriesdb"))),
               overwrite = TRUE)

  dbExecute(con, sprintf("SET ROLE %s", current_user))
}


# stuff to be run as root ------------------------------------------------


#' Install PostgreSQL Schemas and Extensions
#'
#' Installs schema, uuid-ossp, btree_gist.
#' This function must be run with a connection of a database level admin.
#'
#' @param con RPostgres connection object.
setup_sql_extentions <- function(con, schema = "timeseries"){
  sql <- readLines(system.file("sql/create_extensions.sql",
                               package = "timeseriesdb"))
  sql <- gsub("timeseries", schema, sql)
  # split up SQL by a new set of lines everytime CREATE FUNCTION
  # occurs in order to send single statements using multiple execute calls
  # which is DBI / RPostgres compliant
  lapply(split(sql, cumsum(grepl("CREATE OR REPLACE ", sql))),
         function(x){
           dbExecute(con, paste(x, collapse = "\n"))
         })
}

#' Create Roles needed for operation of timeseriesdb
#'
#' This function must be run with a connection of a database level admin.
#'
#' @param con RPostgres connection object
#' @param schema schema character schema name, defaults to 'timeseries'.
setup_sql_roles <- function(con, schema = "timeseries") {
  sql <- readLines(system.file("sql/create_roles.sql",
                               package = "timeseriesdb"))
  sql <- gsub("timeseries_", sprintf("%s_", schema), sql)

  lapply(split(sql, cumsum(grepl("CREATE|GRANT", sql))),
         function(x) {
           dbExecute(con, paste(x, collapse = "\n"))
         })
}

# stuff to be run as timeseries admin -------------------------------------

#' Install {timeseriesdb} System Tables
#'
#' Installs tables needed to operated {timeseriesdb} in
#' a given PostgreSQL schema. The tables use a default SQL file installed
#' with the package to generate SQL tables. The default schema 'timeseries'
#' can be replaced using the 'schema' parameter.
#'
#' @param con PostgreSQL connection object created by the RPostgres package.
#' @param schema character schema name, defaults to 'timeseries'.
setup_sql_tables <- function(con, schema = "timeseries", prnt = identity){
  prnt("Setting up tables...")
  sql <- readLines(system.file("sql/create_tables.sql",
                               package = "timeseriesdb"))
  sql <- gsub("timeseries\\.", sprintf("%s.", schema), sql)
  # split up SQL by a new set of lines everytime CREATE TABLES or INSERT INTO
  # occurs in order to send single statements using multiple execute calls
  # which is DBI / RPostgres compliant
  lapply(split(sql, cumsum(grepl("CREATE|INSERT INTO",sql))),
         function(x){
           prnt(x[1])
           dbExecute(con, paste(x, collapse = "\n"))
         })
  prnt("Done")
}





#' Install {timeseriesdb} System Functions
#'
#' Installs functions needed to operated {timeseriesdb} in
#' a given PostgreSQL schema. The functions uses a default SQL file installed
#' with the package to generate SQL functions. The default schema 'timeseries'
#' can be replaced using the 'schema' parameter.
#'
#' @param con PostgreSQL connection object created by the RPostgres package.
#' @param schema character schema name, defaults to 'timeseries'.
setup_sql_functions <- function(con, schema = "timeseries", prnt = identity){
  prnt("Setting up functions")
  fls <- list.files(
    system.file(
      "sql",
      package = "timeseriesdb"
    ),
    "create_functions",
    full.names = TRUE
  )

  for(f in fls) {
    prnt(f)
    sql <- readLines(f)
    # [^m] to exclude the TABLE timeseries_main but include timeseries_admin
    sql <- gsub("timeseries([.,_](?!main))", sprintf("%s\\1", schema), sql, perl = TRUE)
    # split up SQL by a new set of lines everytime CREATE FUNCTION
    # occurs in order to send single statements using multiple execute calls
    # which is DBI / RPostgres compliant
    lapply(split(sql, cumsum(grepl("CREATE OR REPLACE FUNCTION",sql))),
           function(x){
             prnt(x[1])
             dbExecute(con, paste(x, collapse = "\n"))
           })
  }

  prnt("Done")
}


#' Install {timeseriesdb} Triggers
#'
#' Installs functions needed for timeseriesdb triggers and sets up these triggers in
#' a given PostgreSQL schema. The functions uses a default SQL file installed
#' with the package to generate SQL functions. The default schema 'timeseries'
#' can be replaced using the 'schema' parameter.
#'
#' @param con PostgreSQL connection object created by the RPostgres package.
#' @param schema character schema name, defaults to 'timeseries'.
setup_sql_triggers <- function(con, schema = "timeseries", prnt = identity){
  prnt("Setting up triggers")
  sql <- readLines(system.file("sql/create_triggers.sql",
                               package = "timeseriesdb"))
  sql <- gsub("timeseries", schema, sql)
  # split up SQL by a new set of lines everytime CREATE FUNCTION
  # occurs in order to send single statements using multiple execute calls
  # which is DBI / RPostgres compliant
  lapply(split(sql, cumsum(grepl("CREATE OR REPLACE FUNCTION|CREATE TRIGGER|DROP TRIGGER",sql))),
         function(x){
           prnt(x[1])
           dbExecute(con, paste(x, collapse = "\n"))
         })
  prnt("Done")
}

#' Grant execute on {timeseriesdb} functions
#'
#' @param con RPostgres connection object
#' @param schema character schema name, defaults to 'timeseries'
#'
#' @return
setup_sql_grant_rights <- function(con, schema = "timeseries", prnt = identity) {
  prnt("Setting up function rights")
  sql <- readLines(system.file("sql/grant_rights.sql",
                               package = "timeseriesdb"))
  sql <- gsub("timeseries", schema, sql)

  lapply(split(sql, cumsum(grepl("GRANT|REVOKE", sql))),
         function(x) {
           prnt(x[1])
           dbExecute(con, paste(x, collapse = "\n"))
         })
  prnt("Done")
}<|MERGE_RESOLUTION|>--- conflicted
+++ resolved
@@ -17,19 +17,7 @@
                                  verbose = FALSE,
                                  install_tables = TRUE,
                                  install_functions = TRUE) {
-<<<<<<< HEAD
-  # schema_exists <- dbGetQuery(con,
-  #                             "SELECT true
-  #                             FROM information_schema.schemata
-  #                             WHERE schema_name = $1;",
-  #                             list(schema))$bool
-  #
-  # if(length(schema_exists) == 0) {
-  #   stop(sprintf("Schema %s does not exist. Please read the Installation Guide vignette.", schema))
-  # }
-
-=======
->>>>>>> 8720231b
+
   prnt <- function(x) {
     if(verbose) {
       message(x)
