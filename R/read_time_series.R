--- conflicted
+++ resolved
@@ -130,7 +130,6 @@
 #'                    schema = "schema")
 #' }
 db_dataset_read_ts <- function(con,
-<<<<<<< HEAD
                                         datasets,
                                         valid_on = NULL,
                                         respect_release_date = FALSE,
@@ -140,13 +139,7 @@
     valid_on <- NA
   }
 
-=======
-                               datasets,
-                               valid_on = NA,
-                               respect_release_date = FALSE,
-                               schema = "timeseries",
-                               chunksize = 10000) {
->>>>>>> d669c4a0
+
   db_with_temp_table(con,
               "tmp_datasets_read",
               data.frame(
@@ -205,26 +198,18 @@
 #' )
 #' }
 db_collection_read_ts <- function(con,
-<<<<<<< HEAD
-                                           collection_name,
-                                           collection_owner,
-                                           valid_on = NULL,
-                                           respect_release_date = FALSE,
-                                           schema = "timeseries",
-                                           chunksize = 10000) {
-
-  if(is.null(valid_on)) {
-    valid_on <- NA
-  }
-
-=======
                                   collection_name,
                                   collection_owner,
-                                  valid_on = NA,
+                                  valid_on = NULL,
                                   respect_release_date = FALSE,
                                   schema = "timeseries",
                                   chunksize = 10000) {
->>>>>>> d669c4a0
+
+  if(is.null(valid_on)) {
+    valid_on <- NA
+  }
+
+
   res <- dbSendQuery(con, sprintf("SELECT * FROM %sread_ts_collection_raw(%s, %s, %s, %s)",
                                   dbQuoteIdentifier(con, Id(schema = schema)),
                                   dbQuoteLiteral(con, collection_name),
