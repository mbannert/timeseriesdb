--- conflicted
+++ resolved
@@ -10,9 +10,9 @@
 #' @param locale character denoting the locale of the meta information that is queried.
 #' defaults to 'de' for German. At the KOF Swiss Economic Institute meta information should be available
 #' als in English 'en', French 'fr' and Italian 'it'. Set the locale to NULL to query unlocalized meta information. 
-<<<<<<< HEAD
 #' @param tbl character name of the table that contains meta information. Defaults to 'meta_data_localized'. Choose meta 'meta_data_unlocalized' when locale is set to NULL. 
 #' @param meta_env environment to which the meta information should be added. Defaults to NULL. In this case an environment will be returned. If you run this function in a loop best create an empty environment before the loop or apply call and pass the environment to this function. By doing so new elements will be added to the environment. 
+#' @param schema SQL schema name. Defaults to timeseries.
 #' @export 
 readMetaInformation <- function(series,
                                 con,
@@ -20,19 +20,9 @@
                                 tbl = 'meta_data_localized',
                                 overwrite_objects = F,
                                 overwrite_elements = T,
-                                meta_env = NULL){
+                                meta_env = NULL,
+                                schema = 'timeseries'){
   
-  
-=======
-#' @param tbl character name of the table that contains meta information. Defaults to 'meta_data_localized'. If choose meta 'meta_data_unlocalized' when locale is set to NULL. 
-#' @param schema SQL schema name. Defaults to timeseries.
-#' @export 
-readMetaInformation <- function(series,
-                                con,
-                                overwrite,locale = 'de',
-                                tbl = 'meta_data_localized',
-                                schema = 'timeseries'){
->>>>>>> d440442f
   
   tbl = paste(schema,tbl,sep='.')
   
