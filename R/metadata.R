
# meta --------------------------------------------------------------------

#' @export
meta <- function(...) {
  UseMethod("meta")
}

#' @export
meta.list <- function(metadata) {
  if(is.null(names(metadata)) || any(nchar(names(metadata)) == 0)) {
    stop("All fields of metadata objects must be named!")
  }
  class(metadata) <- c("meta", "list")
  metadata
}

#' @export
meta.default <- function(...) {
  meta.list(list(...))
}

#' @export
as.meta <- function(x) {
  if(is.na(x) || is.null(x)) {
    x
  } else if(!is.list(x)) {
    stop("Only lists can be converted to meta objects!")
  } else {
    meta(x)
  }
}

# tsmeta -------------------------------------------------------------


#' @export
# TODO: check ... (must be named, maybe cover list case)
create_tsmeta <- function(...) {
  as.tsmeta(list(...))
}

#' @export
as.tsmeta <- function(meta) {
  UseMethod("as.tsmeta")
}

#' @export
# TODO: DO these need to be exported or not? still confused...
as.tsmeta.data.table <- function(meta) {
  if(nrow(meta) > 0) {
    out <- meta[, .(md = list(as.list(.SD))), by = ts_key][, md]
    names(out) <- meta$ts_key
    # Remove NA elements from list
    out <- lapply(out, function(x){x[!is.na(x)]})
    as.tsmeta.list(out)
  } else {
    create_tsmeta()
  }
}

#' @export
as.tsmeta.list <- function(meta) {
  if(get_list_depth(meta) != 2 && length(meta) > 0) {
    stop("A meta list must have exactly depth 2!")
  }
  meta <- lapply(meta, function(x) {
    class(x) <- c("meta", class(x))
    x
  })
  class(meta) <- c("tsmeta", class(meta))
  meta
}

#' @export
as.tsmeta.data.frame <- function(meta) {
  as.tsmeta.list(as.data.table(meta))
}


#' @export
as.tsmeta.tsmeta <- identity


# printers ----------------------------------------------------------------

#' @export
print.meta <- function(x, ...) {
  if(length(x) > 0) {
    atts <- attributes(x)
    cat("Object of class meta\n")
    n <- names(x)
    name_lengths <- sapply(n, nchar)
    max_name_length <- max(name_lengths)
    for(i in n) {
      cat(sprintf("%s%s: %s\n", i, paste(rep(" ", max_name_length - name_lengths[i]), collapse = ""), x[[i]]))
    }
  } else {
    cat("Empty object of class meta\n")
  }
}

#' @export
print.tsmeta <- function(x, ...) {
  if(length(x) > 0) {
    cat("Object of class tsmeta\n")
    print(unclass(x))
  } else {
    cat(sprintf("Empty object of class tsmeta\n"))
  }
}


# functions ---------------------------------------------------------------

# writers -----------------------------------------------------------------

#' Store Time Series Metadata to PostgreSQL
#'
#' to be written: explanation of what is metadata, localized vs. unlocalized
#'
#' @param con RPostgres database connection object.
#' @param metadata object of class tsmeta that contains the metadata to be stored.
#' @param locale character indicating the language of the meta information to be store. We recommend to use ISO country codes to represent languages. Defaults to NULL. When local is set to NULL, metadata are stored without localization. Note that, when localizing meta information by assigning a language, multiple meta information objects can be stored for a single time series.
#' @param on_conflict character allows for either 'update': add new fields and update existing ones or "overwrite": completely replace existing record.
#' @param schema character name of the schema. Defaults to 'timeseries'.
#'
#' @return status list created from DB status return JSON.
#'
#' @importFrom jsonlite fromJSON toJSON
#' @export
#'
#' @examples
db_store_ts_metadata <- function(con,
                                 metadata,
                                 valid_from,
                                 locale = NULL,
                                 on_conflict = "update",
                                 schema = "timeseries") {
  if(!on_conflict %in% c("update", "overwrite")) {
    stop("on_conflict must be one of c(\"update\", \"overwrite\")")
  }

  metadata <- lapply(metadata, toJSON, auto_unbox = TRUE, digits = NA)

  if(!is.null(locale)) {
    md_table <- data.frame(
      ts_key = names(metadata),
      locale = locale,
      metadata = unlist(metadata),
      stringsAsFactors = FALSE
    )

<<<<<<< HEAD
    db_return <- db_with_temp_table(con,
                                    "tmp_md_insert",
                                    md_table,
                                    field.types = c(
                                      ts_key = "text",
                                      locale = "text",
                                      metadata = "jsonb"),
                                    tryCatch(
                                      db_call_function(con,
                                                       "md_local_upsert",
                                                       list(as.Date(valid_from), on_conflict),
                                                       schema = schema),
                                      error = function(e) {
                                        if(grepl("permission denied for function md_local_upsert", e)) {
                                          stop("Only writer and aymin may store metadata.")
                                        } else {
                                          stop(e)
                                        }
                                      }),
                                    schema = schema)
=======
    dbWriteTable(con,
                 "tmp_md_insert",
                 md_table,
                 temporary = TRUE,
                 overwrite = TRUE,
                 field.types = c(
                   ts_key = "text",
                   locale = "text",
                   metadata = "jsonb"))

    db_grant_to_admin(con, "tmp_md_insert", schema)

    db_return <- db_call_function(con,
                      "md_local_upsert",
                      list(as.Date(valid_from), on_conflict),
                            schema = schema)
>>>>>>> 4a3e2c28
  } else {
    md_table <- data.frame(
      ts_key = names(metadata),
      metadata = unlist(metadata),
      stringsAsFactors = FALSE
    )

<<<<<<< HEAD
    db_return <- db_with_temp_table(con,
                                   "tmp_md_insert",
                                   md_table,
                                   field.types = c(
                                     ts_key = "text",
                                     metadata = "jsonb"),
                                   tryCatch(
                                     db_call_function(con,
                                                      "md_unlocal_upsert",
                                                      list(as.Date(valid_from), on_conflict),
                                                      schema = schema),
                                     error = function(e) {
                                       if(grepl("permission denied for function md_unlocal_upsert", e)) {
                                         stop("Only writer and aymin may store metadata.")
                                       } else {
                                         stop(e)
                                       }
                                     }),
=======
    dbWriteTable(con,
                 "tmp_md_insert",
                 md_table,
                 temporary = TRUE,
                 overwrite = TRUE,
                 field.types = c(
                   ts_key = "text",
                   metadata = "jsonb"))

    db_grant_to_admin(con, "tmp_md_insert", schema)

    db_return <- db_call_function(con,
                                   "md_unlocal_upsert",
                                   list(as.Date(valid_from), on_conflict),
>>>>>>> 4a3e2c28
                                   schema = schema)
  }

  out <- fromJSON(db_return, simplifyDataFrame = FALSE)

  if(out$status == 'warning') {
    for(w in out$warnings) {
      warning(w$message)
    }
  }

  out
}


# readers -----------------------------------------------------------------

#' Read Time Series Metadata
#'
#' Read meta information given a vector of time series identifiers.
#'
#' @param con RPostgres database connection object.
#' @param ts_keys character vector of time series identifiers  to read metadata for. If regex is TRUE, ts_keys is understood as regular expression pattern as opposed to a vector of keys.
#' @param valid_on Date for which to read the metadata. Defaults to NA reading the most recent version.
#' @param regex boolean should ts_keys allow be interpreted as a regular expression pattern? Defaults to FALSE.
#' @param locale character language identifier of the meta data lookup. If NULL, unlocalized metadata are read.
#' @param schema character name of the schema. Defaults to 'timeseries'.
#'
#' @return list of tsmeta objects.
#' @importFrom jsonlite fromJSON
#' @export
db_read_ts_metadata <- function(con,
                                ts_keys,
                                valid_on = NA,
                                regex = FALSE,
                                locale = NULL,
                                schema = "timeseries") {
  db_return <- db_with_tmp_read(con,
                                ts_keys,
                                regex,
                                {
                                  if(is.null(locale)) {
                                    db_call_function(con,
                                                     "read_metadata_raw",
                                                     list(as.Date(valid_on)),
                                                     schema = schema)
                                  } else {
                                    db_call_function(con,
                                                     "read_metadata_localized_raw",
                                                     list(as.Date(valid_on), locale),
                                                     schema = schema)
                                  }
                                },
                                schema = schema)

  out <- fromJSON(paste0("[",
                         paste(db_return$metadata, collapse = ","),
                         "]"),
                  simplifyDataFrame = FALSE)
  names(out) <- db_return$ts_key
  out <- as.tsmeta.list(out)

  out
}

#' Get Latest Validity for Metadata of a Given Time Series
#'
#' Because metadata are only loosely coupled with their respective time series
#' in order to keep metadata records constant over multiple version of
#' time series if the data description does not change, it comes in
#' handy to find out the last time meta information was updated. This function
#' automagickally finds exactly this date.
#'
#' @param con RPostgres connection object.
#' @param ts_keys character vector of time series identifiers.
#' @param regex boolean should ts_keys be interpreted as regular expression patterns? Defaults to FALSE.
#' @param locale character language identifier of the meta data lookup. If NULL, unlocalized metadata are read.
#' @param schema character name of the schema. Defaults to 'timeseries'.
#'
#' @return
#' @export
#'
#' @examples
db_get_metadata_validity <- function(con,
                                 ts_keys,
                                 regex = FALSE,
                                 locale = NULL,
                                 schema = "timeseries") {
  out <- db_with_tmp_read(con,
                          ts_keys,
                          regex,
                          {
                            if(is.null(locale)) {
                              out <- db_call_function(con,
                                                      "get_latest_vintages_metadata",
                                                      schema = schema)
                            } else {
                              out <- db_call_function(con,
                                                      "get_latest_vintages_metadata_localized",
                                                      list(locale),
                                                      schema = schema)
                            }
                          },
                          schema = schema)

  as.data.table(out)
}<|MERGE_RESOLUTION|>--- conflicted
+++ resolved
@@ -151,7 +151,7 @@
       stringsAsFactors = FALSE
     )
 
-<<<<<<< HEAD
+
     db_return <- db_with_temp_table(con,
                                     "tmp_md_insert",
                                     md_table,
@@ -159,37 +159,11 @@
                                       ts_key = "text",
                                       locale = "text",
                                       metadata = "jsonb"),
-                                    tryCatch(
                                       db_call_function(con,
                                                        "md_local_upsert",
                                                        list(as.Date(valid_from), on_conflict),
                                                        schema = schema),
-                                      error = function(e) {
-                                        if(grepl("permission denied for function md_local_upsert", e)) {
-                                          stop("Only writer and aymin may store metadata.")
-                                        } else {
-                                          stop(e)
-                                        }
-                                      }),
-                                    schema = schema)
-=======
-    dbWriteTable(con,
-                 "tmp_md_insert",
-                 md_table,
-                 temporary = TRUE,
-                 overwrite = TRUE,
-                 field.types = c(
-                   ts_key = "text",
-                   locale = "text",
-                   metadata = "jsonb"))
-
-    db_grant_to_admin(con, "tmp_md_insert", schema)
-
-    db_return <- db_call_function(con,
-                      "md_local_upsert",
-                      list(as.Date(valid_from), on_conflict),
-                            schema = schema)
->>>>>>> 4a3e2c28
+                                     schema = schema)
   } else {
     md_table <- data.frame(
       ts_key = names(metadata),
@@ -197,41 +171,17 @@
       stringsAsFactors = FALSE
     )
 
-<<<<<<< HEAD
+
     db_return <- db_with_temp_table(con,
                                    "tmp_md_insert",
                                    md_table,
                                    field.types = c(
                                      ts_key = "text",
                                      metadata = "jsonb"),
-                                   tryCatch(
                                      db_call_function(con,
                                                       "md_unlocal_upsert",
                                                       list(as.Date(valid_from), on_conflict),
                                                       schema = schema),
-                                     error = function(e) {
-                                       if(grepl("permission denied for function md_unlocal_upsert", e)) {
-                                         stop("Only writer and aymin may store metadata.")
-                                       } else {
-                                         stop(e)
-                                       }
-                                     }),
-=======
-    dbWriteTable(con,
-                 "tmp_md_insert",
-                 md_table,
-                 temporary = TRUE,
-                 overwrite = TRUE,
-                 field.types = c(
-                   ts_key = "text",
-                   metadata = "jsonb"))
-
-    db_grant_to_admin(con, "tmp_md_insert", schema)
-
-    db_return <- db_call_function(con,
-                                   "md_unlocal_upsert",
-                                   list(as.Date(valid_from), on_conflict),
->>>>>>> 4a3e2c28
                                    schema = schema)
   }
 
