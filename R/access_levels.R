--- conflicted
+++ resolved
@@ -8,17 +8,10 @@
 #' @export
 #' @importFrom jsonlite fromJSON
 db_ts_change_access <- function(con,
-<<<<<<< HEAD
-                                   ts_keys,
-                                   new_access_level,
-                                   validity = NULL,
-                                   schema = "timeseries") {
-=======
                                 ts_keys,
                                 new_access_level,
-                                valid_from = NA,
+                                validity = NULL,
                                 schema = "timeseries") {
->>>>>>> d669c4a0
   out <- db_with_temp_table(con,
                             "tmp_ts_access_keys",
                             data.frame(
@@ -53,17 +46,11 @@
 #' @export
 #' @importFrom jsonlite fromJSON
 db_ts_change_access_dataset <- function(con,
-<<<<<<< HEAD
-                                           dataset,
-                                           new_access_level,
-                                           validity = NULL,
-                                           schema = "timeseries") {
-=======
                                         dataset,
                                         new_access_level,
-                                        valid_from = NA,
+                                        validity = NULL,
                                         schema = "timeseries") {
->>>>>>> d669c4a0
+
   out <- db_call_function(con,
                           "change_access_level_dataset",
                           list(
@@ -122,11 +109,6 @@
                           ),
                           schema = schema)
 
-
-<<<<<<< HEAD
-
-=======
->>>>>>> d669c4a0
   out_parsed <- fromJSON(out)
 
   if(out_parsed$status == "warning") {
@@ -157,17 +139,11 @@
 #' @importFrom jsonlite fromJSON
 #' @export
 db_access_create_level <- function(con,
-<<<<<<< HEAD
-                                    access_level_name,
-                                    access_level_description = NULL,
-                                    access_level_default = NULL,
-                                    schema = "timeseries") {
-=======
                                    access_level_name,
-                                   access_level_description = NA,
-                                   access_level_default = NA,
+                                   access_level_description = NULL,
+                                   access_level_default = NULL,
                                    schema = "timeseries") {
->>>>>>> d669c4a0
+
 
   out <- db_call_function(con,
                           "access_levels_insert",
