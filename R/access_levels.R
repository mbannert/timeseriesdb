#' Change the Access Level for Time Series
#'
#' @param con RPostgres connection
#' @param ts_keys Time Series Keys for which to change access
#' @param new_access_level Access level to set to
#' @param validity If provided only change the access level for vintages with the given validity.
#'                 By default the access level for all vintages is updated.
#' @param schema Time Series schema name
#'
#' @export
#' @importFrom jsonlite fromJSON
db_change_access_level <- function(con,
                                   ts_keys,
                                   new_access_level,
                                   validity = NA,
                                   schema = "timeseries") {
  out <- db_with_temp_table(con,
                            "tmp_ts_access_keys",
                            data.frame(
                              ts_key = ts_keys
                            ),
                            field.types = c(
                              ts_key = "text"
                            ),
                            {
                              db_call_function(con,
                                               "change_access_level",
                                               list(
                                                 new_access_level,
                                                 validity
                                               ),
                                               schema = schema)
                            },
                            schema = schema)
  parsed <- fromJSON(out)

  if(parsed$status == "error") {
    stop(parsed$message)
  }

  parsed
}

#' Change the Access Level for Time Series Dataset
#'
#' TODO: put this in the same doc as db_change_access_level? yes
#'
#' @param con
#' @param dataset
#' @param new_access_level
#' @param validity
#' @param schema
#'
#' @return
#' @export
#' @importFrom jsonlite fromJSON
db_change_access_level_dataset <- function(con,
                                           dataset,
                                           new_access_level,
                                           validity = NA,
                                           schema = "timeseries") {
  out <- db_call_function(con,
                          "change_access_level_dataset",
                          list(
                            dataset,
                            new_access_level,
                            validity
                          ),
                          schema = schema)
  parsed <- fromJSON(out)

  if(parsed$status == "error") {
    stop(parsed$message)
  } else if(parsed$status == "warning") {
    warning(parsed$message)
  }

  parsed
}

#' Get All access levels and their description
#'
#' @param con RPostgres connection object
#' @param schema character Name of timeseries schema
#'
#' @return access levels data.frame with columns `role` and `description` and `is_default`
#' @export
db_list_access_levels <- function(con,
                                  schema = "timeseries") {

  db_call_function(con,
                   "list_access_levels",
                   schema = schema)
}


#' Delete a role in access levels table
#'
#' @param con RPostgres connection object
#' @param access_level_name character name of the access level
#' @param schema character name of the schema. Defaults to 'timeseries'.
#'
#' @importFrom jsonlite fromJSON
#' @export
db_delete_access_levels <- function(con,
                                    access_level_name,
                           schema = "timeseries") {

  out <- db_call_function(con,
                   "access_levels_delete",
                   list(
                     access_level_name
                   ),
                   schema = schema)
<<<<<<< HEAD

  out_parsed <- jsonlite::fromJSON(out)
=======
  
  out_parsed <- fromJSON(out)
>>>>>>> 494d4234

  if(out_parsed$status == "warning") {
    warning(access_level_name,
            " ",
            out_parsed$message)
  } else if(out_parsed$status == "error") {
    stop(out_parsed$message)
  }
<<<<<<< HEAD
=======

  out_parsed

}


#' Insert a role in access levels table
#'
#' @param con RPostgres connection object
#' @param access_level_name character name of the access level
#' @param access_level_description character description of the access level. Defaults to NA.
#' @param access_level_default should the new access level be a default. Defaults to NA.
#' @param schema character name of the schema. Defaults to 'timeseries'.
#'
#' @importFrom jsonlite fromJSON
#' @export
db_insert_access_levels <- function(con,
                                    access_level_name,
                                    access_level_description = NA,
                                    access_level_default = NA,
                                    schema = "timeseries") {

  out <- db_call_function(con,
                          "access_levels_insert",
                          list(
                            access_level_name,
                            access_level_description,
                            access_level_default
                          ),
                          schema = schema)
  
  out_parsed <- fromJSON(out)
  
  if(out_parsed$status == "warning") {
    warning(out_parsed$message)
  } else if(out_parsed$status == "error") {
    stop(out_parsed$message)
  }

  out_parsed

}

#' Set the Default Access Level
#'
#' @param con Postgres  connection object
#' @param access_level character Name of the access level to set as the default
#' @param schema character Timeseries schema name
#'
#' @export
#' @importFrom jsonlite fromJSON
db_set_default_access_level <- function(con,
                                        access_level,
                                        schema = "timeseries") {
  out <- db_call_function(con,
                          "set_access_level_default",
                          list(
                            access_level
                          ),
                          schema = schema)
  out_parsed <- fromJSON(out)

  if(out_parsed$status == "error") {
    stop(out_parsed$message)
  }

  out_parsed
>>>>>>> 494d4234
}<|MERGE_RESOLUTION|>--- conflicted
+++ resolved
@@ -112,13 +112,9 @@
                      access_level_name
                    ),
                    schema = schema)
-<<<<<<< HEAD
 
-  out_parsed <- jsonlite::fromJSON(out)
-=======
   
   out_parsed <- fromJSON(out)
->>>>>>> 494d4234
 
   if(out_parsed$status == "warning") {
     warning(access_level_name,
@@ -127,8 +123,6 @@
   } else if(out_parsed$status == "error") {
     stop(out_parsed$message)
   }
-<<<<<<< HEAD
-=======
 
   out_parsed
 
@@ -196,5 +190,5 @@
   }
 
   out_parsed
->>>>>>> 494d4234
+
 }