--- conflicted
+++ resolved
@@ -138,7 +138,6 @@
 END;
 $$ LANGUAGE PLPGSQL; -- plpgsql because plain sql would (somewhat rightly) complain that the tmp table does not exist
 
-<<<<<<< HEAD
 CREATE FUNCTION timeseries.keys_in_dataset(id TEXT)
 RETURNS TABLE(ts_key TEXT)
 AS $$
@@ -193,6 +192,4 @@
 END;
 $$ LANGUAGE PLPGSQL;
 
-COMMIT;
-=======
->>>>>>> e53f61ff
+COMMIT;