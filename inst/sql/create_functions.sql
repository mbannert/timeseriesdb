--- conflicted
+++ resolved
@@ -20,7 +20,6 @@
   WHERE name = collection_name
   AND owner = col_owner
   INTO v_id;
-<<<<<<< HEAD
 
   IF v_id IS NOT NULL THEN
 
@@ -28,31 +27,15 @@
 
   ELSE
 
-=======
-            
-  IF v_id IS NOT NULL THEN
-  
-    RETURN v_id;
-  
-  ELSE
-  
->>>>>>> 212b5ade
     INSERT INTO timeseries.collections(name, owner, description)
     VALUES(collection_name, col_owner, description)
     ON CONFLICT DO NOTHING
     RETURNING id
     INTO v_id;
-<<<<<<< HEAD
 
     RETURN v_id;
   END IF;
 
-=======
-    
-    RETURN v_id;
-  END IF;
-  
->>>>>>> 212b5ade
 END;
 $$ LANGUAGE PLPGSQL;
 
@@ -118,11 +101,6 @@
   WHERE user = col_owner
   AND name = collection_name
   RETURNING id
-<<<<<<< HEAD
-
-=======
-  
->>>>>>> 212b5ade
 END;
 $$ LANGUAGE PLPGSQL;
 
@@ -149,45 +127,20 @@
 DECLARE
   v_invalid_keys TEXT[];
 BEGIN
-<<<<<<< HEAD
   SELECT array_agg(DISTINCT tmp_collect_updates.ts_key)
   FROM tmp_collect_updates AS tmp
   LEFT OUTER JOIN timeseries.catalog AS cat
   ON cat.ts_key = tmp.ts_key
   WHERE cat.ts_key IS NULL
   INTO v_invalid_keys;
-=======
-  --! I suppose a v_invalid_keys TEXT[] would do
-  --! Not sure if creating a tmp table is such a big thing though
-  CREATE TEMPORARY TABLE tmp_invalid_keys (ts_key TEXT PRIMARY KEY) ON COMMIT DROP;
-  INSERT INTO tmp_invalid_keys (
-    SELECT DISTINCT tmp_collect_updates.ts_key
-    FROM tmp_collect_updates
-    LEFT OUTER JOIN timeseries.catalog
-    ON timeseries.catalog.ts_key = tmp_collect_updates.ts_key
-    WHERE timeseries.catalog.ts_key IS NULL
-  );
->>>>>>> 212b5ade
 
   INSERT INTO timeseries.collect_catalog (id, ts_key)
   SELECT c_id, ts_key FROM tmp_collect_updates
   WHERE NOT ts_key = ANY(v_invalid_keys)
   ON CONFLICT DO NOTHING;
 
-<<<<<<< HEAD
   IF array_length(v_invalid_keys, 1) > 0 THEN
     RETURN json_build_object('status', 'warning',
-=======
-  SELECT json_agg(DISTINCT tmp_invalid_keys.ts_key)
-  INTO v_invalid_keys
-  FROM tmp_invalid_keys;
-
-  IF json_array_length(v_invalid_keys) > 0 THEN
-    --! insert_from_tmp (which maybe should be renamed to insert_ts_from_tmp)
-    --! returns status "warning" in this case
-    --! I like "message" though, better than "reason"
-    RETURN json_build_object('status', 'ok',
->>>>>>> 212b5ade
                              'message', 'Some series could not be added to the user specific collection because these series were not found in the database.',
                              'invalid_keys', to_jsonb(v_invalid_keys));
   END IF;
