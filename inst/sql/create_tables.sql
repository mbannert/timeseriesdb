--- conflicted
+++ resolved
@@ -17,11 +17,7 @@
 CREATE TABLE timeseries.catalog(
     ts_key TEXT PRIMARY KEY,
     set_id TEXT DEFAULT 'default',
-<<<<<<< HEAD
-    FOREIGN KEY (set_id) REFERENCES timeseries.datasets(set_id) --ON DELETE CASCADE
-=======
     FOREIGN KEY (set_id) REFERENCES timeseries.datasets(set_id) ON DELETE CASCADE
->>>>>>> 494d4234
 );
 
 CREATE TABLE timeseries.timeseries_main(
