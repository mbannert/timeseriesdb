--- conflicted
+++ resolved
@@ -171,11 +171,8 @@
 --
 -- This function wraps read_ts_raw, filling the tmp_ts_read_keys table with
 -- keys in the desired collection.
-<<<<<<< HEAD
-CREATE FUNCTION timeseries.read_ts_collection_raw(p_name TEXT,
-=======
-CREATE OR REPLACE FUNCTION timeseries.read_ts_collection_raw(p_name TEXT,
->>>>>>> 494d4234
+CREATE OR REPLACE FUNCTION timeseries.read_ts_collection_raw(
+                                                  p_name TEXT,
                                                   p_owner TEXT,
                                                   p_valid_on DATE DEFAULT CURRENT_DATE,
                                                   p_respect_release_date BOOLEAN DEFAULT FALSE)
