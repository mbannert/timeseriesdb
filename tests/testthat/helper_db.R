connect_to_test_db <- function(username = "dev_admin", password = username) {
  dbConnect(Postgres(), "postgres", "localhost", 1111, username, password, bigint = "integer")
}

# TODO: see ?dbCanConnect
is_test_db_reachable <- function(){
  tryCatch({
    con <- connect_to_test_db()
    dbDisconnect(con)
    TRUE
  },
  error = function(e) { FALSE }
  )
}

reset_db <- function(con) {
  dbExecute(con, "DELETE FROM tsdb_test.release_dataset")
  dbExecute(con, "DELETE FROM tsdb_test.release_calendar")
  dbExecute(con, "DELETE FROM tsdb_test.collect_catalog")
  dbExecute(con, "DELETE FROM tsdb_test.collections")
  dbExecute(con, "DELETE FROM tsdb_test.metadata")
  dbExecute(con, "DELETE FROM tsdb_test.metadata_localized")
  dbExecute(con, "DELETE FROM tsdb_test.timeseries_main")
  dbExecute(con, "DELETE FROM tsdb_test.catalog")
  dbExecute(con, "ALTER TABLE tsdb_test.datasets DISABLE TRIGGER no_delete_default_dataset")
  dbExecute(con, "DELETE FROM tsdb_test.datasets")
  dbExecute(con, "ALTER TABLE tsdb_test.datasets ENABLE TRIGGER no_delete_default_dataset")
  dbExecute(con, "ALTER TABLE tsdb_test.access_levels DISABLE TRIGGER access_level_no_delete_default")
  dbExecute(con, "DELETE FROM tsdb_test.access_levels")
  dbExecute(con, "ALTER TABLE tsdb_test.access_levels ENABLE TRIGGER access_level_no_delete_default")
}

prepare_db <- function(con,
                       init_datasets = FALSE,
                       init_catalog = FALSE) {

  datasets <- data.frame(
    set_id = c(
      "set1",
      "set2",
      "set_read"
    ),
    set_description = c(
      "test set 1",
      "test set 2",
      "where the series for read tests live"
    ),
    set_md = c(
      '{"testno": 1}',
      '{"testno": 2}',
      NA
<<<<<<< HEAD
=======
    )
  )

  default_dataset <- data.frame(
    set_id = c(
      "default"
    ),
    set_description = c(
      "A set that is used if no other set is specified. Every time series needs to be part of a dataset"
    ),
    set_md = c(
      NA
>>>>>>> 494d4234
    )
  )

  catalog <- data.frame(
    ts_key = c(
      "rtsp",
      "rts1",
<<<<<<< HEAD
=======
      "rtsx",
>>>>>>> 494d4234
      "ts1",
      "ts2",
      "ts3",
      "ts4",
      "ts5",
      "vts1",
      "vts2"
    ),
    set_id = c(
      "set_read",
      "set_read",
<<<<<<< HEAD
=======
      "set_read",
>>>>>>> 494d4234
      "set1",
      "set1",
      "set2",
      "set2",
      "default",
      "default",
      "default"
    )
  )

  vintages <- data.frame(
    id = c(
      "f6aa69c8-41ae-11ea-b77f-2e728ce88125",
      "f6aa6c70-41ae-11ea-b77f-2e728ce88125",
      "f6aa6dba-41ae-11ea-b77f-2e728ce88125",
      "f6aa6ee6-41ae-11ea-b77f-2e728ce88125",

      "23d724bf-2e41-40f4-99d5-355f6bcabfea",
      "14f173be-501b-4e9c-9011-1864fbe11e04",
      "028115d2-b7de-4566-b337-6db09b54bae0",
      "b40bbad8-2cb5-49cb-887b-bc60bb00aabf",
<<<<<<< HEAD
      "9c8e0206-a6ab-4b99-ab2d-3f89a69f3b3f"
=======
      "9c8e0206-a6ab-4b99-ab2d-3f89a69f3b3f",
      "9c8e0206-a6ab-4b99-ab2d-3f89a69f3b3e" # OMG what a coinkidink (not ;))
>>>>>>> 494d4234
    ),
    ts_key = c(
      "vts1",
      "vts1",
      "vts2",
      "vts2",

      "rts1",
      "rts1",
      "rts1",
      "rts1",
<<<<<<< HEAD
      "rtsp"
=======
      "rtsp",
      "rtsx"
>>>>>>> 494d4234
    ),
    validity = c(
      "2020-01-01",
      "2020-02-01",
      "2020-01-01",
      "2020-02-01",
      as.character(Sys.Date() - 4),
      as.character(Sys.Date() - 3),
      as.character(Sys.Date() - 1),
      as.character(Sys.Date() + 1),
<<<<<<< HEAD
=======
      as.character(Sys.Date()),
>>>>>>> 494d4234
      as.character(Sys.Date())
    ),
    coverage = c(
      "['2020-01-01', '2020-01-01')",
      "['2020-01-01', '2020-02-01')",
      "['2020-01-01', '2020-01-01')",
      "['2020-01-01', '2020-02-01')",

      "['2019-01-01', '2021-04-01')",
      "['2019-01-01', '2021-04-01')",
      "['2019-01-01', '2021-04-01')",
      "['2019-01-01', '2021-04-01')",
<<<<<<< HEAD
      "['2019-01-01', '2021-04-01')"
=======
      "['2019-01-01', '2021-04-01')",
      "['2019-01-01', '2020-01-04')"
>>>>>>> 494d4234
    ),
    release_date = c(
      "2020-01-01 00:00:00",
      "2020-02-01 00:00:00",
      "2020-01-01 00:00:00",
      "2020-02-01 00:00:00",

      format(Sys.Date() - 4, "%Y-%m-%d 00:00:00"),
      format(Sys.Date() - 1, "%Y-%m-%d 00:00:00"),
      format(Sys.Date() + 2, "%Y-%m-%d 00:00:00"),
      format(Sys.Date() + 2, "%Y-%m-%d 00:00:00"),
<<<<<<< HEAD
=======
      format(Sys.Date(), "%Y-%m-%d 00:00:00"),
>>>>>>> 494d4234
      format(Sys.Date(), "%Y-%m-%d 00:00:00")
    ),
    created_by = c(
      "test",
      "test",
      "test",
      "test",
      "test",
      "test",
      "test",
      "test",
<<<<<<< HEAD
=======
      "test",
>>>>>>> 494d4234
      "test"
    ),
    created_at = c(
      "2020-01-01 00:00:00",
      "2020-01-01 00:00:00",
      "2020-01-01 00:00:00",
      "2020-01-01 00:00:00",
      format(Sys.Date(), "%Y-%m-%d 00:00:00"),
      format(Sys.Date(), "%Y-%m-%d 00:00:00"),
      format(Sys.Date(), "%Y-%m-%d 00:00:00"),
      format(Sys.Date(), "%Y-%m-%d 00:00:00"),
<<<<<<< HEAD
=======
      format(Sys.Date(), "%Y-%m-%d 00:00:00"),
>>>>>>> 494d4234
      format(Sys.Date(), "%Y-%m-%d 00:00:00")
    ),
    ts_data = c(
      '{"frequency": 12, "time": ["2020-01-01"], "value": [1]}',
      '{"frequency": 12, "time": ["2020-01-01", "2020-02-01"], "value": [1, 2]}',
      '{"frequency": 12, "time": ["2020-01-01"], "value": [1]}',
      '{"frequency": 12, "time": ["2020-01-01", "2020-02-01"], "value": [1, 2]}',

      '{"frequency": 4, "time": ["2019-01-01", "2019-04-01", "2019-07-01", "2019-10-01",
                                 "2020-01-01", "2020-04-01", "2020-07-01", "2020-10-01",
                                 "2021-01-01", "2021-04-01"],
        "value": [1.9,1.9,1.9,1.9,1.9,1.9,1.9,1.9,1.9,1.9]}',

      '{"frequency": 4, "time": ["2019-01-01", "2019-04-01", "2019-07-01", "2019-10-01",
                                 "2020-01-01", "2020-04-01", "2020-07-01", "2020-10-01",
                                 "2021-01-01", "2021-04-01"],
        "value": [2, 2, 2, 2, 2, 2, 2, 2, 2, 2]}',

      '{"frequency": 4, "time": ["2019-01-01", "2019-04-01", "2019-07-01", "2019-10-01",
                                 "2020-01-01", "2020-04-01", "2020-07-01", "2020-10-01",
                                 "2021-01-01", "2021-04-01"],
        "value": [2.1,2.1,2.1,2.1,2.1,2.1,2.1,2.1,2.1,2.1]}',

      '{"frequency": 4, "time": ["2019-01-01", "2019-04-01", "2019-07-01", "2019-10-01",
                                 "2020-01-01", "2020-04-01", "2020-07-01", "2020-10-01",
                                 "2021-01-01", "2021-04-01"],
        "value": [2.1415926,2.1415926,2.1415926,2.1415926,2.1415926,
                  2.1415926,2.1415926,2.1415926,2.1415926,2.1415926]}',

      '{"frequency": 4, "time": ["2019-01-01", "2019-04-01", "2019-07-01", "2019-10-01",
                                 "2020-01-01", "2020-04-01", "2020-07-01", "2020-10-01",
                                 "2021-01-01", "2021-04-01"],
<<<<<<< HEAD
        "value": [3, 3, 3, 3, 3, 3, 3, 3, 3, 3]}'
=======
        "value": [3, 3, 3, 3, 3, 3, 3, 3, 3, 3]}',
      '{"frequency": null, "time": ["2020-01-01", "2020-01-02", "2020-01-03", "2020-01-04"],
        "value": [1, 2, 3, 4]}'
>>>>>>> 494d4234
    ),
    access = c(
      "tsdb_test_access_public",
      "tsdb_test_access_public",
      "tsdb_test_access_main",
      "tsdb_test_access_main",

      "tsdb_test_access_main",
      "tsdb_test_access_main",
      "tsdb_test_access_main",
      "tsdb_test_access_main",
<<<<<<< HEAD
=======
      "tsdb_test_access_public",
>>>>>>> 494d4234
      "tsdb_test_access_public"
    )
  )

  mdul <- data.frame(
    id = c(
      "1b6277fe-4378-11ea-b77f-2e728ce88125",
      # One journey to Iceland lateur...
      "079eaf0e-4c00-11ea-b77f-2e728ce88125",
      "079eb3aa-4c00-11ea-b77f-2e728ce88125",
      "1b627a92-4378-11ea-b77f-2e728ce88125",
      "1b627bdc-4378-11ea-b77f-2e728ce88125",
      "1b627d12-4378-11ea-b77f-2e728ce88125"
    ),
    ts_key = c(
      "vts1",
      "vts1",
      "vts1",
      "vts2",
      "vts2",
      "vts2"
    ),
    validity = c(
      Sys.Date() - 1,
      Sys.Date(),
      Sys.Date() + 1,
      Sys.Date() - 1,
      Sys.Date(),
      Sys.Date() + 1
    ),
    created_by = c(
      "test",
      "test",
      "test",
      "test",
      "test",
      "test"
    ),
    created_at = c(
      "2020-01-01 00:00:00",
      "2020-01-01 00:00:00",
      "2020-01-01 00:00:00",
      "2020-01-01 00:00:00",
      "2020-01-01 00:00:00",
      "2020-01-01 00:00:00"
    ),
    metadata = c(
      '{"field": "old value"}',
      '{"field": "value"}',
      '{"field": "new value"}',
      '{"field": "value", "other_field": -3}',
      '{"field": "value", "other_field": 3}',
      '{"field": "value", "other_field": 27}'
    )
  )

  mdl <- data.frame(
    id = c(
      "1b627e48-4378-11ea-b77f-2e728ce88125",
      "1b628370-4378-11ea-b77f-2e728ce88125",
      "1b628578-4378-11ea-b77f-2e728ce88125",
      "1b6286cc-4378-11ea-b77f-2e728ce88125",
      "1b628802-4378-11ea-b77f-2e728ce88125",
      "1b62892e-4378-11ea-b77f-2e728ce88125"
    ),
    ts_key = c(
      "vts1",
      "vts2",
      "vts1",
      "vts2",
      "vts1",
      "vts2"
    ),
    locale = c(
      "en",
      "en",
      "de",
      "de",
      "de",
      "de"
    ),
    validity = c(
      Sys.Date() - 1,
      Sys.Date() - 1,
      Sys.Date() - 1,
      Sys.Date() - 1,
      Sys.Date(),
      Sys.Date()
    ),
    created_by = c(
      "test",
      "test",
      "test",
      "test",
      "test",
      "test"
    ),
    created_at = c(
      "2020-01-01 00:00:00",
      "2020-01-01 00:00:00",
      "2020-01-01 00:00:00",
      "2020-01-01 00:00:00",
      "2020-01-01 00:00:00",
      "2020-01-01 00:00:00"
    ),
    metadata = c(
      '{"label": "vintage time series 1"}',
      '{"label": "vintage time series 2"}',
      '{"label": "versionierte zeitreihe 1"}',
      '{"label": "versionierte zeitreihe 2"}',
      '{"label": "versionierte zeitreihe 1, version 2"}',
      '{"label": "versionierte zeitreihe 2, version 2"}'
    )
  )

  collections <- data.table(
    id = c(
      "bc4ad148-516a-11ea-8d77-2e728ce88125",
      "bc4ad40e-516a-11ea-8d77-2e728ce88125",
      "bc4ad558-516a-11ea-8d77-2e728ce88125",
      "09bb7ef8-127a-4fcd-8122-399debb9ed60"
    ),
    name = c(
      "tests first",
      "tests second",
      "some random one",
      "readtest"
    ),
    owner = c(
      "test",
      "test",
      "johnny_public",
      "test"
    ),
    description = c(
      "the first collection ever",
      NA,
      "yo check out these awesome public time series!",
      "time series for testing readers"
    )
  )

  collect_catalog <- data.table(
    id = c(
      "bc4ad148-516a-11ea-8d77-2e728ce88125",
      "bc4ad148-516a-11ea-8d77-2e728ce88125",
      "bc4ad148-516a-11ea-8d77-2e728ce88125",

      "bc4ad40e-516a-11ea-8d77-2e728ce88125",
      "bc4ad40e-516a-11ea-8d77-2e728ce88125",

      "bc4ad558-516a-11ea-8d77-2e728ce88125",
      "bc4ad558-516a-11ea-8d77-2e728ce88125",
      "bc4ad558-516a-11ea-8d77-2e728ce88125",

      "09bb7ef8-127a-4fcd-8122-399debb9ed60",
      "09bb7ef8-127a-4fcd-8122-399debb9ed60"
    ),
    ts_key = c(
      "ts1",
      "ts2",
      "ts3",

      "ts4",
      "ts5",

      "ts1",
      "ts4",
      "vts1",

      "rts1",
      "rtsp"
    )
  )

  access_levels <- data.table(
    role = c(
      "tsdb_test_access_public",
      "tsdb_test_access_main",
      "tsdb_test_access_restricted"
    ),
    description = c(
      "Publicly available time series",
      "Non-public time series without license restrictions",
      "License restricted time series"
    ),
    is_default = c(
      NA,
      TRUE,
      NA
    )
  )

  release_calendar <- data.table(
    id = c(
      "ancient_release",
      "last_release",
      "future_release",

      "combo_release"
    ),
    title = c(
      "Rock count",
      "Microchip count",
      "Crystal count",

      "Best Data ever"
    ),
    note = c(
      "It's rock science!",
      "Bow down to Elon",
      "Apophis is coming",

      "With two datasets!"
    ),
    release_date = c(
      Sys.Date() - 1000,
      Sys.Date() - 1,
      Sys.Date() + 1,

      Sys.Date() + 4
    ),
    target_year = c(
      year(Sys.Date()),
      year(Sys.Date()),
      year(Sys.Date()),

      2020
    ),
    target_period = c(
      month(Sys.Date()),
      month(Sys.Date()),
      month(Sys.Date()),

      2
    ),
    target_frequency = c(
      12,
      12,
      12,

      4
    )
  )

  release_dataset <- data.table(
    release_id = c(
      "ancient_release",
      "last_release",
      "future_release",

      "combo_release",
      "combo_release"
    ),
    set_id = c(
      "set1",
      "set1",
      "set1",

      "set1",
      "set2"
    )
  )

  reset_db(con)

  dbWriteTable(con,
               DBI::Id(schema = "tsdb_test", table = "access_levels"),
               access_levels,
               append = TRUE)

  dbWriteTable(con,
               DBI::Id(schema = "tsdb_test", table = "datasets"),
               default_dataset,
               append = TRUE)

  if(init_datasets) {
    dbWriteTable(con,
                 DBI::Id(schema = "tsdb_test", table = "datasets"),
                 datasets,
                 append = TRUE)

    # TODO: probably rename init_catalog
    if(init_catalog) {
      dbWriteTable(con,
                   DBI::Id(schema = "tsdb_test", table = "catalog"),
                   catalog,
                   append = TRUE)

      dbWriteTable(con,
                   DBI::Id(schema = "tsdb_test", table = "timeseries_main"),
                   vintages,
                   append = TRUE)

      dbWriteTable(con,
                   DBI::Id(schema = "tsdb_test", table  = "metadata"),
                   mdul,
                   append = TRUE)

      dbWriteTable(con,
                   DBI::Id(schema = "tsdb_test", table = "metadata_localized"),
                   mdl,
                   append = TRUE)

      dbWriteTable(con,
                   DBI::Id(schema = "tsdb_test", table = "collections"),
                   collections,
                   append = TRUE)

      dbWriteTable(con,
                   DBI::Id(schema = "tsdb_test", table = "collect_catalog"),
                   collect_catalog,
                   append = TRUE)

      dbWriteTable(con,
                   DBI::Id(schema = "tsdb_test", table = "release_calendar"),
                   release_calendar,
                   append = TRUE)

      dbWriteTable(con,
                   DBI::Id(schema = "tsdb_test", table = "release_dataset"),
                   release_dataset,
                   append = TRUE)
    }
  }
}

test_with_fresh_db <- function(con, description, code, hard_reset = FALSE) {
  skip_on_cran()
  skip_if_not(is_test_db_reachable())

  prepare_db(con, !hard_reset, !hard_reset)

  test_that(description, code)
}<|MERGE_RESOLUTION|>--- conflicted
+++ resolved
@@ -49,8 +49,6 @@
       '{"testno": 1}',
       '{"testno": 2}',
       NA
-<<<<<<< HEAD
-=======
     )
   )
 
@@ -63,7 +61,6 @@
     ),
     set_md = c(
       NA
->>>>>>> 494d4234
     )
   )
 
@@ -71,10 +68,7 @@
     ts_key = c(
       "rtsp",
       "rts1",
-<<<<<<< HEAD
-=======
       "rtsx",
->>>>>>> 494d4234
       "ts1",
       "ts2",
       "ts3",
@@ -86,10 +80,7 @@
     set_id = c(
       "set_read",
       "set_read",
-<<<<<<< HEAD
-=======
       "set_read",
->>>>>>> 494d4234
       "set1",
       "set1",
       "set2",
@@ -111,12 +102,8 @@
       "14f173be-501b-4e9c-9011-1864fbe11e04",
       "028115d2-b7de-4566-b337-6db09b54bae0",
       "b40bbad8-2cb5-49cb-887b-bc60bb00aabf",
-<<<<<<< HEAD
-      "9c8e0206-a6ab-4b99-ab2d-3f89a69f3b3f"
-=======
       "9c8e0206-a6ab-4b99-ab2d-3f89a69f3b3f",
       "9c8e0206-a6ab-4b99-ab2d-3f89a69f3b3e" # OMG what a coinkidink (not ;))
->>>>>>> 494d4234
     ),
     ts_key = c(
       "vts1",
@@ -128,12 +115,8 @@
       "rts1",
       "rts1",
       "rts1",
-<<<<<<< HEAD
-      "rtsp"
-=======
       "rtsp",
       "rtsx"
->>>>>>> 494d4234
     ),
     validity = c(
       "2020-01-01",
@@ -144,10 +127,7 @@
       as.character(Sys.Date() - 3),
       as.character(Sys.Date() - 1),
       as.character(Sys.Date() + 1),
-<<<<<<< HEAD
-=======
       as.character(Sys.Date()),
->>>>>>> 494d4234
       as.character(Sys.Date())
     ),
     coverage = c(
@@ -160,12 +140,8 @@
       "['2019-01-01', '2021-04-01')",
       "['2019-01-01', '2021-04-01')",
       "['2019-01-01', '2021-04-01')",
-<<<<<<< HEAD
-      "['2019-01-01', '2021-04-01')"
-=======
       "['2019-01-01', '2021-04-01')",
       "['2019-01-01', '2020-01-04')"
->>>>>>> 494d4234
     ),
     release_date = c(
       "2020-01-01 00:00:00",
@@ -177,10 +153,7 @@
       format(Sys.Date() - 1, "%Y-%m-%d 00:00:00"),
       format(Sys.Date() + 2, "%Y-%m-%d 00:00:00"),
       format(Sys.Date() + 2, "%Y-%m-%d 00:00:00"),
-<<<<<<< HEAD
-=======
       format(Sys.Date(), "%Y-%m-%d 00:00:00"),
->>>>>>> 494d4234
       format(Sys.Date(), "%Y-%m-%d 00:00:00")
     ),
     created_by = c(
@@ -192,10 +165,7 @@
       "test",
       "test",
       "test",
-<<<<<<< HEAD
-=======
-      "test",
->>>>>>> 494d4234
+      "test",
       "test"
     ),
     created_at = c(
@@ -207,10 +177,7 @@
       format(Sys.Date(), "%Y-%m-%d 00:00:00"),
       format(Sys.Date(), "%Y-%m-%d 00:00:00"),
       format(Sys.Date(), "%Y-%m-%d 00:00:00"),
-<<<<<<< HEAD
-=======
       format(Sys.Date(), "%Y-%m-%d 00:00:00"),
->>>>>>> 494d4234
       format(Sys.Date(), "%Y-%m-%d 00:00:00")
     ),
     ts_data = c(
@@ -243,13 +210,9 @@
       '{"frequency": 4, "time": ["2019-01-01", "2019-04-01", "2019-07-01", "2019-10-01",
                                  "2020-01-01", "2020-04-01", "2020-07-01", "2020-10-01",
                                  "2021-01-01", "2021-04-01"],
-<<<<<<< HEAD
-        "value": [3, 3, 3, 3, 3, 3, 3, 3, 3, 3]}'
-=======
         "value": [3, 3, 3, 3, 3, 3, 3, 3, 3, 3]}',
       '{"frequency": null, "time": ["2020-01-01", "2020-01-02", "2020-01-03", "2020-01-04"],
         "value": [1, 2, 3, 4]}'
->>>>>>> 494d4234
     ),
     access = c(
       "tsdb_test_access_public",
@@ -261,10 +224,7 @@
       "tsdb_test_access_main",
       "tsdb_test_access_main",
       "tsdb_test_access_main",
-<<<<<<< HEAD
-=======
       "tsdb_test_access_public",
->>>>>>> 494d4234
       "tsdb_test_access_public"
     )
   )
