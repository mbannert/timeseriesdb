con <- createConObj(dbhost = "localhost",
                    dbname = "sandbox",
                    passwd = "")

set.seed(123)
tslist <- list()
tslist$ts1 <- ts(rnorm(20),start = c(1990,1), frequency = 4)
tslist$ts2 <- ts(rnorm(20),start = c(1990,1), frequency = 4)
tslist$ts3 <- ts(rnorm(20),start = c(1990,1), frequency = 4)
tslist$ts4 <- ts(rnorm(20),start = c(1990,1), frequency = 4)
tslist$ts5 <- ts(rnorm(20),start = c(1990,1), frequency = 4)
tslist$ts6 <- ts(rnorm(20),start = c(1990,1), frequency = 4)

# unlocalized meta information
m <- new.env()
meta_ts1 <- list(seed = 123,legacy_key = 'series1')
meta_ts2 <- list(seed = 543,legacy_key = 'series2')
meta_ts3 <- list(seed = 123,legacy_key = 'series1')
meta_ts4 <- list(seed = 543,legacy_key = 'series2')
meta_ts5 <- list(seed = 123,legacy_key = 'series1')
meta_ts6 <- list(seed = 543,legacy_key = 'series2')

meta_unlocalized <- addMetaInformation("ts1",meta_ts1)
addMetaInformation("ts2",meta_ts2,meta_unlocalized)
addMetaInformation("ts3",meta_ts3,meta_unlocalized)
addMetaInformation("ts4",meta_ts4,meta_unlocalized)
addMetaInformation("ts5",meta_ts5,meta_unlocalized)
addMetaInformation("ts6",meta_ts6,meta_unlocalized)


# Test that ..... ##################

test_that("Time series is the same after db roundtrip",{
  skip_on_cran()
  
  # Store Series
  storeTimeSeries(c("ts1","ts2","ts3","ts4","ts5","ts6"),con,tslist)
  
  # Read Series
  result <- readTimeSeries("ts1",con)
  
  expect_equal(tslist$ts1, result$ts1)
})

test_that("We have to localized meta data objects. I.e. one does not overwrite the other", {
  skip_on_cran()

  # create some localized meta information
  # EN
  m_e <- new.env()
  m_en <- list("wording" = "let's have a word.",
               "check" = "it's english man.!! SELECTION DELETE123")
  addMetaInformation("ts1",m_en,m_e)
  
  # DE
  m_d <- new.env()
  m_de <- list("wording" = "Wir müssen uns mal unterhalten......",
               "check" = "Das ist deutsch. wirklich")
  addMetaInformation("ts1",m_de,m_d)
  
  updateMetaInformation(m_e,
                      con,
                      locale = "en",
                      tbl = "meta_data_localized")

  updateMetaInformation(m_d,
              con,
              locale = "de",
              tbl = "meta_data_localized")

  mil_record_count <- dbGetQuery(con,"SELECT COUNT(*) FROM timeseries.meta_data_localized WHERE ts_key = 'ts1'")$count
    
  expect_equal(mil_record_count,2)
})

test_that("After succesful store, delete is also successful,i.e., same amount of series", {
  skip_on_cran()
  
  tsl <- list()
  m <- new.env()
  for(i in seq_along(1:21000)){
    tsl[[i]] <- ts(rnorm(20),start=c(1991,1),frequency = 12)
  }
  names(tsl) <- paste0("series",1:21000)
  
  count_before <- dbGetQuery(con, "SELECT COUNT(*) FROM timeseries.timeseries_main")$count
  storeTimeSeries(names(tsl),con,tsl)
  deleteTimeSeries(names(tsl),con)
  count_after <- dbGetQuery(con, "SELECT COUNT(*) FROM timeseries.timeseries_main")$count
  expect_equal(count_before,count_after)
})

test_that("Unlocalized meta data can be written to db in chunks.", {
  skip_on_cran()
  
  updateMetaInformation(meta_unlocalized,con,chunksize = 2)

  mdul_count <- dbGetQuery(con,"SELECT COUNT(*) FROM timeseries.meta_data_unlocalized WHERE ts_key ~ 'ts[1-6]'")$count
  expect_equal(mdul_count, 6)
})

<<<<<<< HEAD
test_that("Unlocalized meta data can be written to db in chunks.",
          {
            expect_equal(mdul_count,6)
          })
=======
dbDisconnect(con)
>>>>>>> 2b011487
<|MERGE_RESOLUTION|>--- conflicted
+++ resolved
@@ -99,11 +99,4 @@
   expect_equal(mdul_count, 6)
 })
 
-<<<<<<< HEAD
-test_that("Unlocalized meta data can be written to db in chunks.",
-          {
-            expect_equal(mdul_count,6)
-          })
-=======
-dbDisconnect(con)
->>>>>>> 2b011487
+dbDisconnect(con)